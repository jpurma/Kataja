--- conflicted
+++ resolved
@@ -56,28 +56,10 @@
 
     def get_active_color(self):
         scope = ctrl.ui.get_active_scope()
-<<<<<<< HEAD
-        if self.for_edge_type:
-            color_id = ctrl.settings.get_edge_setting('color_id', edge_type=self.for_edge_type,
-                                                      level=scope)
-            edge_type = self.for_edge_type
-        else:
-            color_id = ctrl.settings.active_edge_setting('color_id')
-            edge_type = ctrl.ui.active_edge_type
-        if not color_id:
-            node_type_map = {g.CONSTITUENT_EDGE: g.CONSTITUENT_NODE,
-                             g.FEATURE_EDGE: g.FEATURE_NODE,
-                             g.CHECKING_EDGE: g.FEATURE_NODE,
-                             g.GLOSS_EDGE: g.GLOSS_NODE,
-                             g.COMMENT_EDGE: g.COMMENT_NODE
-            }
-            node_type = node_type_map.get(edge_type, g.CONSTITUENT_NODE)
-=======
         c_id = ctrl.settings.get_edge_setting('color_id', edge_type=self.for_edge_type,
                                               level=scope if scope != g.SELECTION else g.HIGHEST)
         if not c_id:
             node_type = classes.node_type_to_edge_type.get(self.for_edge_type, g.CONSTITUENT_NODE)
->>>>>>> df50ea03
             scope = ctrl.ui.get_active_scope()
             if scope == g.SELECTION:
                 scope = g.HIGHEST
