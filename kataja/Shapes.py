--- conflicted
+++ resolved
@@ -25,32 +25,6 @@
 BOTTOM_RIGHT_CORNER = 7
 
 
-<<<<<<< HEAD
-class Shape:
-    """ Baseclass for complex parametrized paths used to draw edges. Each implements path -method
-    and may have their own special parameters.
-    """
-    shape_name = 'no_path'
-    control_points = 0
-    fillable = False
-    defaults = {}
-
-    def __init__(self):
-        pass
-
-    @staticmethod
-    def path(start_point, end_point, curve_adjustment, curve_dir_start,
-             curve_dir_end, inner_only=False, thick=1, start=None, end=None,
-             d=None):
-        return QtGui.QPainterPath(), QtGui.QPainterPath(), [], ()
-
-    @staticmethod
-    def icon_path(painter, rect, color=None):
-        pass
-
-
-=======
->>>>>>> df50ea03
 def adjusted_control_point_list(sx, sy, ex, ey, control_points, curve_adjustment) -> list:
     """ List where control points and their adjustments are added up
     :param sx: start_point x
@@ -221,16 +195,10 @@
     }
 
     @staticmethod
-<<<<<<< HEAD
-    def path(start_point, end_point, curve_adjustment, curve_dir_start,
-             curve_dir_end, inner_only=False, thick=1, start=None, end=None,
-             d=None):
-=======
     def path(start_point, end_point, curve_adjustment, curve_dir_start, curve_dir_end,
              inner_only=False, thick=1, start=None, end=None, d=None):
         if not d:
             d = ShapedCubicPath.defaults
->>>>>>> df50ea03
         sx, sy = start_point
         ex, ey = end_point
         # edges that go to wrong direction have stronger curvature
@@ -297,10 +265,7 @@
     fillable = False
 
     defaults = {
-<<<<<<< HEAD
-=======
         'outline': True,
->>>>>>> df50ea03
         'thickness': 1.0,
         'rel_dx': 0.2,
         'rel_dy': 0.4,
@@ -309,16 +274,10 @@
     }
 
     @staticmethod
-<<<<<<< HEAD
-    def path(start_point, end_point, curve_adjustment, curve_dir_start,
-             curve_dir_end, inner_only=False, thick=1, start=None, end=None,
-             d=None):
-=======
     def path(start_point, end_point, curve_adjustment, curve_dir_start, curve_dir_end,
              inner_only=False, thick=1, start=None, end=None, d=None):
         if not d:
             d = CubicPath.defaults
->>>>>>> df50ea03
         sx, sy = start_point
         ex, ey = end_point
         # edges that go to wrong direction have stronger curvature
@@ -384,16 +343,10 @@
     }
 
     @staticmethod
-<<<<<<< HEAD
-    def path(start_point, end_point, curve_adjustment, curve_dir_start,
-             curve_dir_end, inner_only=False, thick=1, start=None, end=None,
-             d=None):
-=======
     def path(start_point, end_point, curve_adjustment, curve_dir_start, curve_dir_end,
              inner_only=False, thick=1, start=None, end=None, d=None):
         if not d:
             d = ShapedQuadraticPath.defaults
->>>>>>> df50ea03
         sx, sy = start_point
         ex, ey = end_point
         leaf_x = d['leaf_x']
@@ -447,31 +400,19 @@
     control_points_n = 1
     fillable = False
     defaults = {
-<<<<<<< HEAD
-        'thickness': 1.0,
-        'rel_dx': 0.2,
-        'rel_dy': 0,
-=======
         'outline': True,
         'thickness': 1.0,
         'rel_dx': 0.4,
         'rel_dy': 0.2,
->>>>>>> df50ea03
         'fixed_dx': 0,
         'fixed_dy': 0
     }
 
     @staticmethod
-<<<<<<< HEAD
-    def path(start_point, end_point, curve_adjustment, curve_dir_start,
-             curve_dir_end, inner_only=False, thick=1, start=None, end=None,
-             d=None):
-=======
     def path(start_point, end_point, curve_adjustment, curve_dir_start, curve_dir_end,
              inner_only=False, thick=1, start=None, end=None, d=None):
         if not d:
             d = QuadraticPath.defaults
->>>>>>> df50ea03
         sx, sy = start_point
         ex, ey = end_point
         dx = d['fixed_dx'] + abs(d['rel_dx'] * (ex - sx))
@@ -520,16 +461,10 @@
     }
 
     @staticmethod
-<<<<<<< HEAD
-    def path(start_point, end_point, curve_adjustment, curve_dir_start,
-             curve_dir_end, inner_only=False, thick=1, start=None, end=None,
-             d=None):
-=======
     def path(start_point, end_point, curve_adjustment, curve_dir_start, curve_dir_end,
              inner_only=False, thick=1, start=None, end=None, d=None):
         if not d:
             d = ShapedLinearPath.defaults
->>>>>>> df50ea03
         sx, sy = start_point
         dx, dy = end_point
         lx = d['leaf_x']
@@ -567,24 +502,15 @@
     control_points_n = 0
     fillable = False
     defaults = {
-<<<<<<< HEAD
-=======
         'outline': True,
->>>>>>> df50ea03
         'thickness': 1.0,
     }
 
     @staticmethod
-<<<<<<< HEAD
-    def path(start_point, end_point, curve_adjustment, curve_dir_start,
-             curve_dir_end, inner_only=False, thick=1, start=None, end=None,
-             d=None):
-=======
     def path(start_point, end_point, curve_adjustment, curve_dir_start, curve_dir_end,
              inner_only=False, thick=1, start=None, end=None, d=None):
         if not d:
             d = LinearPath.defaults
->>>>>>> df50ea03
         sx, sy = start_point
         dx, dy = end_point
         path = QtGui.QPainterPath(Pf(sx, sy))
@@ -614,16 +540,10 @@
     }
 
     @staticmethod
-<<<<<<< HEAD
-    def path(start_point, end_point, curve_adjustment, curve_dir_start,
-             curve_dir_end, inner_only=False, thick=1, start=None, end=None,
-             d=None):
-=======
     def path(start_point, end_point, curve_adjustment, curve_dir_start, curve_dir_end,
              inner_only=False, thick=1, start=None, end=None, d=None):
         if not d:
             d = BlobPath.defaults
->>>>>>> df50ea03
         if start:
             scx, scy = start.current_scene_position
         else:
@@ -735,16 +655,10 @@
     }
 
     @staticmethod
-<<<<<<< HEAD
-    def path(start_point, end_point, curve_adjustment, curve_dir_start,
-             curve_dir_end, inner_only=False, thick=1, start=None, end=None,
-             d=None):
-=======
     def path(start_point, end_point, curve_adjustment, curve_dir_start, curve_dir_end,
              inner_only=False, thick=1, start=None, end=None, d=None):
         if not d:
             d = DirectionalBlobPath.defaults
->>>>>>> df50ea03
         if start:
             scx, scy = start.current_scene_position
         else:
@@ -935,24 +849,11 @@
 
 
 SHAPE_PRESETS = OrderedDict([(od.shape_name, od) for od in available_shapes])
-<<<<<<< HEAD
-SHAPE_DEFAULTS = {}
-for od in available_shapes:
-    SHAPE_DEFAULTS[od.shape_name] = od.defaults
-
-low_arc = SHAPE_DEFAULTS['quad'].copy()
-=======
 
 low_arc = QuadraticPath.defaults.copy()
->>>>>>> df50ea03
 low_arc['shape_name'] = 'low_arc'
 low_arc['rel_dx'] = 1.0
 low_arc['rel_dy'] = 0.5
 low_arc['fixed_dx'] = 0
 low_arc['fixed_dy'] = 40
-<<<<<<< HEAD
-print(low_arc)
-SHAPE_DEFAULTS['low_arc'] = low_arc
-=======
->>>>>>> df50ea03
 SHAPE_PRESETS['low_arc'] = QuadraticPath