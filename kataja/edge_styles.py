--- conflicted
+++ resolved
@@ -10,37 +10,6 @@
 master_styles = {
     'fancy': {
         ARROW: {
-<<<<<<< HEAD
-            'shape_name': 'cubic', 'color_id': 'accent4', 'pull': 0, 'visible': True,
-            'arrowhead_at_start': False, 'arrowhead_at_end': True, 'font': MAIN_FONT,
-            'labeled': True, 'start_connects_to': BORDER, 'end_connects_to': BORDER, 'z_value': 130
-        }, DIVIDER: {
-            'shape_name': 'linear', 'color_id': 'accent4', 'pull': 0, 'visible': True,
-            'arrowhead_at_start': False, 'arrowhead_at_end': False, 'font': MAIN_FONT,
-            'labeled': True, 'style': 'dashed', 'start_connects_to': BORDER,
-            'end_connects_to': BORDER, 'z_value': 120
-        }, CHECKING_EDGE: {
-            'shape_name': 'low_arc', 'color_id': '', 'pull': .40, 'visible': True,
-            'arrowhead_at_start': False, 'arrowhead_at_end': False, 'font': MAIN_FONT,
-            'labeled': False, 'style': 'dashed', 'start_connects_to': SPECIAL,
-            'end_connects_to': SPECIAL, 'z_value': 5
-        }, COMMENT_EDGE: {
-            'shape_name': 'linear', 'color_id': '', 'pull': 0, 'visible': True,
-            'arrowhead_at_start': True, 'arrowhead_at_end': False, 'labeled': False,
-            'start_connects_to': BORDER, 'end_connects_to': BORDER, 'z_value': 100
-        }, CONSTITUENT_EDGE: {
-            'shape_name': 'shaped_cubic', 'color_id': '', 'pull': .24, 'visible': True,
-            'arrowhead_at_start': False, 'arrowhead_at_end': False, 'labeled': False,
-            'start_connects_to': MAGNETS, 'end_connects_to': MAGNETS, 'z_value': 4
-        }, FEATURE_EDGE: {
-            'shape_name': 'cubic', 'color_id': '', 'pull': .20, 'visible': True,
-            'arrowhead_at_start': False, 'arrowhead_at_end': False, 'labeled': False,
-            'start_connects_to': BORDER, 'end_connects_to': BORDER, 'z_value': 5
-        }, GLOSS_EDGE: {
-            'shape_name': 'cubic', 'color_id': '', 'pull': .40, 'visible': True,
-            'arrowhead_at_start': False, 'arrowhead_at_end': False, 'labeled': False,
-            'start_connects_to': BORDER, 'end_connects_to': BORDER, 'z_value': 5
-=======
             'shape_name': 'cubic',
             'color_id': 'accent4',
             'pull': 0,
@@ -121,7 +90,6 @@
             'start_connects_to': BORDER,
             'end_connects_to': BORDER,
             'z_value': 5
->>>>>>> df50ea03
         }
     },
     'plain': {
@@ -189,12 +157,6 @@
             'labeled': False,
             'start_connects_to': BORDER,
             'end_connects_to': BORDER
-<<<<<<< HEAD
-        }, CHECKING_EDGE: {
-            'shape_name': 'low_arc', 'color_id': '', 'pull': .40, 'visible': True,
-            'arrowhead_at_start': False, 'arrowhead_at_end': False, 'font': MAIN_FONT,
-            'labeled': False, 'style': 'dashed', 'start_connects_to': BORDER,
-=======
         },
         GLOSS_EDGE: {
             'shape_name': 'linear',
@@ -214,7 +176,6 @@
             'arrowheads': 0,
             'labeled': False,
             'start_connects_to': BORDER,
->>>>>>> df50ea03
             'end_connects_to': BORDER
         }
     }
