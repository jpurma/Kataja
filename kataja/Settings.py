--- conflicted
+++ resolved
@@ -1,18 +1,12 @@
 from kataja.singletons import ctrl
 import copy
 
-<<<<<<< HEAD
-from kataja.Shapes import SHAPE_PRESETS, SHAPE_DEFAULTS
-=======
 from kataja.Shapes import SHAPE_PRESETS
->>>>>>> df50ea03
 from kataja.utils import time_me
 from kataja.saved.movables.Node import Node
 from kataja.saved.Edge import Edge
 from kataja.globals import HIGHEST, FOREST, DOCUMENT, PREFS, OBJECT, SELECTION
 from collections import ChainMap
-<<<<<<< HEAD
-=======
 
 chain_level = {
     FOREST: 0,
@@ -20,7 +14,6 @@
     PREFS: 2
 }
 
->>>>>>> df50ea03
 
 
 chain_level = {FOREST: 0, DOCUMENT: 1, PREFS: 2}
@@ -67,11 +60,7 @@
         self.document_chain = ChainMap({}, {})
         self.forest_chain = self.document_chain.new_child()
         # These are dicts that hold the property chains for subtypes of nodes, edges and shapes
-<<<<<<< HEAD
-        self.shape_type_chains = {}
-=======
         self.flat_shape_settings = {}
->>>>>>> df50ea03
         self.node_type_chains = {}
         self.edge_type_chains = {}
 
@@ -90,14 +79,7 @@
             else:
                 self.edge_type_chains[key].maps[-1] = edge_settings
             shape_name = edge_settings['shape_name']
-<<<<<<< HEAD
-            if key not in self.shape_type_chains:
-                self.shape_type_chains[key] = ChainMap({}, {}, SHAPE_PRESETS[shape_name].defaults)
-            else:
-                self.shape_type_chains[key].maps[-1] = SHAPE_PRESETS[shape_name].defaults
-=======
             self.flat_shape_settings[key] = dict(SHAPE_PRESETS[shape_name].defaults)
->>>>>>> df50ea03
 
     def set_ui_manager(self, ui_manager):
         self.ui = ui_manager
@@ -111,10 +93,6 @@
         for key, node in self.node_type_chains.items():
             self.node_type_chains[key].maps[1] = node_types.get(key, {})
         edge_types = document.settings.get('edges', {})
-<<<<<<< HEAD
-        for key, edge in self.edge_type_chains.items():
-            self.edge_type_chains[key].maps[1] = edge_types.get(key, {})
-=======
         for key in self.edge_type_chains.keys():
             document_edge_settings = edge_types.get(key, {})
             self.edge_type_chains[key].maps[1] = document_edge_settings
@@ -124,7 +102,6 @@
             flat = dict(shape.defaults)
             flat.update(chain_parts[1])
             self.flat_shape_settings[key] = flat
->>>>>>> df50ea03
 
     def set_forest(self, forest):
         self.forest = forest
@@ -133,18 +110,6 @@
         for key, node in self.node_type_chains.items():
             self.node_type_chains[key].maps[0] = node_types.get(key, {})
         edge_types = forest.settings.get('edges', {})
-<<<<<<< HEAD
-        for key, edge in self.edge_type_chains.items():
-            self.edge_type_chains[key].maps[0] = edge_types.get(key, {})
-
-    #@time_me
-    def get(self, key, level=HIGHEST, obj=None, only=False):
-        if level == SELECTION:
-            level = HIGHEST
-        if obj and level <= HIGHEST:
-            #if not obj.settings_chain:
-            #    obj.settings_chain = self.forest_chain.new_child(obj.settings)
-=======
         for key in self.edge_type_chains.keys():
             forest_edge_settings = edge_types.get(key, {})
             self.edge_type_chains[key].maps[0] = forest_edge_settings
@@ -165,7 +130,6 @@
         if obj and level <= HIGHEST:
             if obj.settings_chain is None:
                 obj.settings_chain = self.forest_chain.new_child(obj.settings)
->>>>>>> df50ea03
             return obj.settings_chain[key]
         elif level <= FOREST:
             return self.forest_chain[key]
@@ -232,12 +196,6 @@
     # dict remains the same: we shouldn't have missing dicts for certain edge types in
     # intermediate levels.
 
-<<<<<<< HEAD
-    #@time_me
-=======
-    # @time_me
->>>>>>> df50ea03
-
     @staticmethod
     def set_in_container(key, value, container, dict_name, subtype, level, chain):
         container.poke('settings')
@@ -247,20 +205,6 @@
         else:
             level_dict = container.settings[dict_name]
         if subtype not in level_dict:
-<<<<<<< HEAD
-            level_dict[subtype] = {
-                key: value
-            }
-        else:
-            level_dict[subtype][key] = value
-        chain[subtype].maps[chain_level[level]] = level_dict[subtype]
-
-    @staticmethod
-    def del_in_container(key, container, dict_name, subtype, level):
-        if dict_name in container.settings and \
-                        subtype in container.settings[dict_name] and \
-                        key in container.settings[dict_name][subtype]:
-=======
             level_dict[subtype] = chain[subtype].maps[chain_level[level]]
         level_dict[subtype][key] = value
         chain[subtype].maps[chain_level[level]] = level_dict[subtype]
@@ -269,21 +213,11 @@
     def del_in_container(key, container, dict_name, subtype):
         if dict_name in container.settings and subtype in container.settings[dict_name] and key in \
                 container.settings[dict_name][subtype]:
->>>>>>> df50ea03
             container.poke('settings')
             del container.settings[dict_name][subtype][key]
 
     @staticmethod
     def reset_in_container(container, dict_name, subtype, level, chain):
-<<<<<<< HEAD
-        if dictname in container.settings:
-            container.poke('settings')
-            if dict_name in container and subtype in container[dict_name]:
-                del d[subtype]
-                chain[subtype].maps[chain_level[level]] = {}
-                if not container[dict_name]:
-                    del container.settings[dict_name]
-=======
         settings = container.settings
         if dict_name in settings:
             container.poke('settings')
@@ -292,7 +226,6 @@
                 chain[subtype].maps[chain_level[level]] = {}
                 if not settings[dict_name]:
                     del settings[dict_name]
->>>>>>> df50ea03
 
     def get_edge_setting(self, key, edge_type=None, edge=None, level=HIGHEST):
         if edge:
@@ -306,14 +239,6 @@
             if key in my_map:
                 return my_map[key]
 
-<<<<<<< HEAD
-    def set_edge_setting(self, key, value, edge_type=None, obj=None, level=OBJECT):
-        if not (obj or edge_type):
-            raise ValueError
-        if obj:
-            obj.poke('settings')
-            obj.settings[key] = value
-=======
     def set_edge_setting(self, key, value, edge_type=None, edge=None, level=OBJECT):
         # print('set_edge_setting ', key, value, edge_type, obj, level)
         if not (edge or edge_type):
@@ -323,7 +248,6 @@
             edge.settings[key] = value
             edge.flatten_settings()
             return
->>>>>>> df50ea03
         elif level == FOREST:
             self.set_in_container(key, value, self.forest, 'edges', edge_type, level,
                                   self.edge_type_chains)
@@ -331,15 +255,6 @@
             self.set_in_container(key, value, self.document, 'edges', edge_type, level,
                                   self.edge_type_chains)
         elif level == PREFS:
-<<<<<<< HEAD
-            self.prefs.poke('edges')
-            if subtype not in self.prefs.edges:
-                self.prefs.edges[edge_type] = {key: value}
-            else:
-                self.prefs.edges[edge_type][key] = value
-            self.edge_type_chains[edge_type].maps[2] = self.prefs.edges[edge_type]
-
-=======
             if subtype not in self.prefs.edges:
                 self.prefs.edges[edge_type] = {
                     key: value
@@ -350,7 +265,6 @@
         for edge in ctrl.forest.edges.values():
             if edge.edge_type == edge_type:
                 edge.flatten_settings()
->>>>>>> df50ea03
 
     def del_edge_setting(self, key, edge_type=None, obj=None, level=OBJECT):
         if not (obj or edge_type):
@@ -359,133 +273,6 @@
             obj.poke('settings')
             del obj.settings[key]
         elif level == FOREST:
-<<<<<<< HEAD
-            self.del_in_container(value, self.forest, 'edges', edge_type, level)
-        elif level == DOCUMENT:
-            self.del_in_container(value, self.document, 'edges', edge_type, level)
-        else:
-            if edge_type in self.prefs.edges and \
-                    key in self.prefs.edges[edge_type]:
-                self.prefs.poke('edges')
-                del self.prefs.edges[edge_type][key]
-
-    def reset_edge_setting(self, edge_type=None, obj=None, level=OBJECT):
-        if not (obj or edge_type):
-            raise ValueError
-        if obj and obj.settings: # Note that this removes *all* object-level settings.
-            obj.poke('settings')
-            obj.settings = {}
-        elif level == FOREST:
-            self.reset_in_container(self.forest, 'edges', edge_type, level, self.edge_type_chains)
-        elif level == DOCUMENT:
-            self.reset_in_container(self.document, 'edges', edge_type, level, self.edge_type_chains)
-
-
-   # Node settings are stored directly in Node.settings, but in settings['nodes'][node_type]
-    # in layers below.
-
-
-    def get_node_setting(self, key, node_type=None, node=None, level=HIGHEST):
-        if node:
-            node_type = node.node_type
-        if level == HIGHEST or level == OBJECT:
-            if node and node.settings_chain:
-                return node.settings_chain[key]
-            else:
-                return self.node_type_chains[node_type][key]
-        for my_map in self.node_type_chains[node_type].maps[chain_level[level]:]:
-            if key in my_map:
-                return my_map[key]
-
-    def set_node_setting(self, key, value, node_type=None, obj=None, level=OBJECT):
-        if not (obj or node_type):
-            raise ValueError
-        if obj:
-            obj.poke('settings')
-            obj.settings[key] = value
-        elif level == FOREST:
-            self.set_in_container(key, value, self.forest, 'nodes', node_type, level,
-                                  self.node_type_chains)
-        elif level == DOCUMENT:
-            self.set_in_container(key, value, self.document, 'nodes', node_type, level,
-                                  self.node_type_chains)
-        elif level == PREFS:
-            self.prefs.poke('edges')
-            if subtype not in self.prefs.nodes:
-                self.prefs.nodes[node_type] = {key: value}
-            else:
-                self.prefs.nodes[node_type][key] = value
-            self.node_type_chains[node_type].maps[2] = self.prefs.nodes[node_type]
-
-    def del_node_setting(self, key, node_type=None, obj=None, level=OBJECT):
-        if not (obj or node_type):
-            raise ValueError
-        if obj and key in obj.settings:
-            obj.poke('settings')
-            del obj.settings[key]
-        elif level == FOREST:
-            self.del_in_container(value, self.forest, 'nodes', node_type, level)
-        elif level == DOCUMENT:
-            self.del_in_container(value, self.document, 'nodes', node_type, level)
-        else:
-            if node_type in self.prefs.nodes and \
-                    key in self.prefs.nodes[node_type]:
-                self.prefs.poke('nodes')
-                del self.prefs.nodes[node_type][key]
-
-    def reset_node_setting(self, node_type=None, obj=None, level=OBJECT):
-        if not (obj or node_type):
-            raise ValueError
-        if obj and obj.settings: # Note that this removes *all* object-level settings.
-            obj.poke('settings')
-            obj.settings = {}
-        elif level == FOREST:
-            self.reset_in_container(self.forest, 'nodes', node_type, level, self.node_type_chains)
-        elif level == DOCUMENT:
-            self.reset_in_container(self.document, 'nodes', node_type, level, self.node_type_chains)
-
-    def get_shape_setting(self, key, edge_type=None, edge=None, level=HIGHEST):
-        if edge:
-            edge_type = edge.edge_type
-        if level == HIGHEST or level == OBJECT:
-            if edge:
-                return edge.shape_settings_chain[key]
-            elif self.shape_type_chains:
-                return self.shape_type_chains[edge_type][key]
-        for my_map in self.shape_type_chains[edge_type].maps[chain_level[level]:]:
-            if key in my_map:
-                return my_map[key]
-
-    def remove_all_shape_settings(self, edge, shape_name):
-        keys = SHAPE_PRESETS[shape_name].defaults.keys()
-        chain = self.shape_type_chains[edge.edge_type]
-        for key in keys:
-            if key in edge.settings:
-                edge.poke('settings')
-                del edge.settings[key]
-            if key in chain.maps[0]:
-                self.forest.poke('settings')
-                del chain.maps[0][key]
-            if key in chain.maps[1]:
-                self.document.poke('settings')
-                del chain.maps[1][key]
-
-    def get_flattened_shape_settings(self, edge):
-        return dict(edge.shape_settings_chain)
-
-    def active_nodes(self, key, of_type, level):
-        """ Return node setting either from selected items or from ui.active_node_type. If there
-        are settings made in node level, return first of such occurence.
-        :param key:
-        :param of_type:
-        :param level:
-        :return:
-        """
-        if self.ui.scope_is_selection:
-            for node in ctrl.selected:
-                if isinstance(node, Node) and node.node_type == of_type:
-                    return node.settings[key]
-=======
             self.del_in_container(value, self.forest, 'edges', edge_type)
         elif level == DOCUMENT:
             self.del_in_container(value, self.document, 'edges', edge_type)
@@ -511,7 +298,6 @@
         if node:
             node_type = node.node_type
         if level == SELECTION:
->>>>>>> df50ea03
             level = HIGHEST
         if level == HIGHEST or level == OBJECT:
             if node and node.node_type_settings_chain:
@@ -522,66 +308,6 @@
             if key in my_map:
                 return my_map[key]
 
-<<<<<<< HEAD
-    def active_edge_setting(self, key):
-        """ Return edge setting either from selected items or from ui.active_edge_type. If there
-        are settings made in node level, return first of such occurence.
-        :param key:
-        :return:
-        """
-        if self.ui.scope_is_selection:
-            typical_edge = None
-
-            for edge in ctrl.selected:
-                if isinstance(edge, Edge):
-                    if key in edge.settings:
-                        return edge.settings[key]
-                    if not typical_edge:
-                        typical_edge = edge
-            if typical_edge:
-                return self.get_edge_setting(key, edge=typical_edge)
-        return self.get_edge_setting(key, edge_type=self.ui.active_edge_type)
-
-
-    def active_shape_property(self, key):
-        """ Return the class property of currently active edge shape.
-        :param key:
-        :return:
-        """
-        if self.ui.scope_is_selection:
-            typical_edge = None
-
-            for edge in ctrl.selected:
-                if isinstance(edge, Edge):
-                    if key in edge.settings:
-                        return edge.settings[key]
-                    if not typical_edge:
-                        typical_edge = edge
-            if typical_edge:
-                return getattr(typical_edge.path.my_shape, key)
-        shape_name = self.get_edge_setting('shape_name', edge_type=self.ui.active_edge_type)
-        return getattr(SHAPE_PRESETS[shape_name], key)
-
-
-    def active_shape_setting(self, key):
-        """ Return edge setting either from selected items or from ui.active_edge_type. If there
-        are settings made in node level, return first of such occurence.
-        :param key:
-        :return:
-        """
-        if self.ui.scope_is_selection:
-            typical_edge = None
-
-            for edge in ctrl.selected:
-                if isinstance(edge, Edge):
-                    if key in edge.settings:
-                        return edge.settings[key]
-                    if not typical_edge:
-                        typical_edge = edge
-            if typical_edge:
-                return self.get_shape_setting(key, edge=typical_edge)
-        return self.get_shape_setting(key, edge_type=self.ui.active_edge_type)
-=======
     def set_node_setting(self, key, value, node_type=None, node=None, level=OBJECT):
         if not (node or node_type):
             raise ValueError
@@ -707,5 +433,4 @@
             level = HIGHEST
         else:
             level = ctrl.ui.active_scope
-        return self.get_node_setting(key, node_type=of_type, level=level)
->>>>>>> df50ea03
+        return self.get_node_setting(key, node_type=of_type, level=level)